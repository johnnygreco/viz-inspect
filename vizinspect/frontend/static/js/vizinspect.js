--- conflicted
+++ resolved
@@ -732,39 +732,18 @@
         // clean out the flag button group
         $('#flag-button-group').empty();
 
-<<<<<<< HEAD
-        // update the flags button group
-        for (let item of ['candy','junk','tidal','unknown']) {
-=======
         if (review.current_readonly) {
->>>>>>> 67342227
 
           $('#flag-button-group').html(
             '<div class="row"><div class="col-12">' +
               'This object is assigned to another user for review ' +
-              'so it has been marked as <em>read-only</em> for you.'+
               '</div></div>'
           );
         }
 
-<<<<<<< HEAD
-          if (item == 'candy') {
-            color = 'primary';
-          }
-          else if (item == 'junk') {
-            color = 'danger';
-          }
-          else if (item == 'tidal') {
-            color = 'warning';
-          }
-          else if (item == 'unknown') {
-            color = 'dark';
-          }
-=======
         else {
->>>>>>> 67342227
-
-          for (let item of Object.keys(objectinfo.user_flags).sort()) {
+
+          for (let item of ['candy', 'junk', 'tidal', 'cirrus']) {
 
             let color = 'info';
 
@@ -774,10 +753,10 @@
             else if (item == 'junk') {
               color = 'danger';
             }
-            else if (item == 'cirrus') {
+            else if (item == 'tidal') {
               color = 'warning';
             }
-            else if (item == 'unknown') {
+            else if (item == 'cirrus') {
               color = 'dark';
             }
 
